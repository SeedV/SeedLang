--- conflicted
+++ resolved
@@ -210,18 +210,10 @@
 csharp_preserve_single_line_blocks = true
 csharp_preserve_single_line_statements = true
 
-<<<<<<< HEAD
-# Disable IDE0083, to be compatible with C#8 (netstandard2.1)
-csharp_style_prefer_not_pattern = false
-
-
-# Disable IDE0090, to be compatible with C#8 (netstandard2.1)
-=======
 # Disable IDE0083, to be compatible with C# 8.0 (netstandard2.1)
 csharp_style_prefer_not_pattern = false
 
 # Disable IDE0090, to be compatible with C# 8.0 (netstandard2.1)
->>>>>>> 1563ae22
 csharp_style_implicit_object_creation_when_type_is_apparent = false
 
 # Currently only enabled for C# due to crash in VB analyzer.  VB can be enabled once
