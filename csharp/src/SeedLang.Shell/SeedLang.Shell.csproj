<Project Sdk="Microsoft.NET.Sdk">

<<<<<<< HEAD
  <ItemGroup>
    <ProjectReference Include="..\SeedLang\SeedLang.csproj" />
  </ItemGroup>

  <ItemGroup>
    <PackageReference Include="CommandLineParser" Version="2.8.0" />
    <PackageReference Include="ReadLine" Version="2.0.1" />
  </ItemGroup>

=======
>>>>>>> e590ac20
  <PropertyGroup>
    <OutputType>Exe</OutputType>
    <TargetFramework>net5.0</TargetFramework>
    <PackageId>SeedLang.Shell</PackageId>
    <Version>0.1.1</Version>
    <Authors>The Aha001 Team</Authors>
    <Company>SeedV.com</Company>
    <PackageLicenseExpression>Apache-2.0</PackageLicenseExpression>
    <RepositoryUrl>https://github.com/aha-001/SeedLang</RepositoryUrl>
    <RepositoryType>git</RepositoryType>
    <Description>SeedLang is a visualizable low-code programming environment that focuses on educational purposes.</Description>
  </PropertyGroup>

  <ItemGroup>
    <ProjectReference Include="..\SeedLang\SeedLang.csproj" />
  </ItemGroup>

  <ItemGroup>
    <PackageReference Include="CommandLineParser" Version="2.8.0" />
  </ItemGroup>

</Project>
<|MERGE_RESOLUTION|>--- conflicted
+++ resolved
@@ -1,36 +1,25 @@
-<Project Sdk="Microsoft.NET.Sdk">
-
-<<<<<<< HEAD
-  <ItemGroup>
-    <ProjectReference Include="..\SeedLang\SeedLang.csproj" />
-  </ItemGroup>
-
-  <ItemGroup>
-    <PackageReference Include="CommandLineParser" Version="2.8.0" />
-    <PackageReference Include="ReadLine" Version="2.0.1" />
-  </ItemGroup>
-
-=======
->>>>>>> e590ac20
-  <PropertyGroup>
-    <OutputType>Exe</OutputType>
-    <TargetFramework>net5.0</TargetFramework>
-    <PackageId>SeedLang.Shell</PackageId>
-    <Version>0.1.1</Version>
-    <Authors>The Aha001 Team</Authors>
-    <Company>SeedV.com</Company>
-    <PackageLicenseExpression>Apache-2.0</PackageLicenseExpression>
-    <RepositoryUrl>https://github.com/aha-001/SeedLang</RepositoryUrl>
-    <RepositoryType>git</RepositoryType>
-    <Description>SeedLang is a visualizable low-code programming environment that focuses on educational purposes.</Description>
-  </PropertyGroup>
-
-  <ItemGroup>
-    <ProjectReference Include="..\SeedLang\SeedLang.csproj" />
-  </ItemGroup>
-
-  <ItemGroup>
-    <PackageReference Include="CommandLineParser" Version="2.8.0" />
-  </ItemGroup>
-
-</Project>
+<Project Sdk="Microsoft.NET.Sdk">
+
+  <PropertyGroup>
+    <OutputType>Exe</OutputType>
+    <TargetFramework>net5.0</TargetFramework>
+    <PackageId>SeedLang.Shell</PackageId>
+    <Version>0.1.1</Version>
+    <Authors>The Aha001 Team</Authors>
+    <Company>SeedV.com</Company>
+    <PackageLicenseExpression>Apache-2.0</PackageLicenseExpression>
+    <RepositoryUrl>https://github.com/aha-001/SeedLang</RepositoryUrl>
+    <RepositoryType>git</RepositoryType>
+    <Description>SeedLang is a visualizable low-code programming environment that focuses on educational purposes.</Description>
+  </PropertyGroup>
+
+  <ItemGroup>
+    <ProjectReference Include="..\SeedLang\SeedLang.csproj" />
+  </ItemGroup>
+
+  <ItemGroup>
+    <PackageReference Include="CommandLineParser" Version="2.8.0" />
+    <PackageReference Include="ReadLine" Version="2.0.1" />
+  </ItemGroup>
+
+</Project>