// Copyright 2021-2022 The SeedV Lab.
//
// Licensed under the Apache License, Version 2.0 (the "License");
// you may not use this file except in compliance with the License.
// You may obtain a copy of the License at
//
//     http://www.apache.org/licenses/LICENSE-2.0
//
// Unless required by applicable law or agreed to in writing, software
// distributed under the License is distributed on an "AS IS" BASIS,
// WITHOUT WARRANTIES OR CONDITIONS OF ANY KIND, either express or implied.
// See the License for the specific language governing permissions and
// limitations under the License.

using System;
using System.Linq;
using System.Text;
using SeedLang.Runtime;

namespace SeedLang.Ast {
  internal static class OperatorExtensions {
    // Returns the internal string representation of binary operators.
    internal static string Symbol(this BinaryOperator op) {
      return op switch {
        BinaryOperator.Add => "+",
        BinaryOperator.Subtract => "-",
        BinaryOperator.Multiply => "*",
        BinaryOperator.Divide => "/",
        BinaryOperator.FloorDivide => "//",
        BinaryOperator.Power => "**",
        BinaryOperator.Modulo => "%",
<<<<<<< HEAD
        _ => throw new NotImplementedException($"Unsupported binary operator: {op}."),
=======
        _ =>
          throw new NotImplementedException($"Unsupported binary operator: {op}."),
>>>>>>> 1563ae22
      };
    }

    // Returns the internal string representation of boolean operators.
    internal static string Symbol(this BooleanOperator op) {
      return op switch {
        BooleanOperator.And => "and",
        BooleanOperator.Or => "or",
        _ => throw new NotImplementedException($"Unsupported boolean operator: {op}."),
      };
    }

    // Returns the internal string representation of comparison operators.
    internal static string Symbol(this ComparisonOperator op) {
      return op switch {
        ComparisonOperator.Less => "<",
        ComparisonOperator.Greater => ">",
        ComparisonOperator.LessEqual => "<=",
        ComparisonOperator.GreaterEqual => ">=",
        ComparisonOperator.EqEqual => "==",
        ComparisonOperator.NotEqual => "!=",
        ComparisonOperator.In => "in",
        _ => throw new NotImplementedException($"Unsupported comparison operator: {op}."),
      };
    }

    // Returns the internal string representation of unary operators.
    internal static string Symbol(this UnaryOperator op) {
      return op switch {
        UnaryOperator.Positive => "+",
        UnaryOperator.Negative => "-",
        UnaryOperator.Not => "not",
        _ => throw new NotImplementedException($"Unsupported unary operator: {op}."),
      };
    }
  }

  // A helper class to create the string representation of an AST tree.
  internal class AstDumper {
    private class HeaderDumper {
      private readonly StringBuilder _builder;
      private int _level = 0;

      internal HeaderDumper(StringBuilder builder) {
        _builder = builder;
      }

      internal void Enter(AstNode node) {
        if (_level > 0) {
          _builder.AppendLine();
          _builder.Append($"{new string(' ', _level * 2)}");
        }
        _builder.Append($"{node.Range} {node.GetType().Name}");
        _level++;
      }

      internal void Exit(AstNode _) {
        _level--;
      }
    }

    private class ExpressionDumper : ExpressionWalker {
      private readonly StringBuilder _builder;
      private readonly HeaderDumper _headerDumper;

      public ExpressionDumper(StringBuilder builder, HeaderDumper headerDumper) {
        _builder = builder;
        _headerDumper = headerDumper;
      }

      protected override void Enter(Expression expr) {
        _headerDumper.Enter(expr);
      }

      protected override void Exit(Expression expr) {
        _headerDumper.Exit(expr);
      }

      protected override void VisitBinary(BinaryExpression binary) {
        _builder.Append($" ({binary.Op.Symbol()})");
        Visit(binary.Left);
        Visit(binary.Right);
      }

      protected override void VisitBoolean(BooleanExpression boolean) {
        _builder.Append($" ({boolean.Op.Symbol()})");
        foreach (Expression expr in boolean.Exprs) {
          Visit(expr);
        }
      }

      protected override void VisitBooleanConstant(BooleanConstantExpression booleanConstant) {
        _builder.Append($" ({booleanConstant.Value})");
      }

      protected override void VisitCall(CallExpression call) {
        Visit(call.Func);
        foreach (Expression argument in call.Arguments) {
          Visit(argument);
        }
      }

      protected override void VisitComparison(ComparisonExpression comparison) {
        Visit(comparison.First);
        for (int i = 0; i < comparison.Ops.Length; ++i) {
          _builder.Append($" ({comparison.Ops[i].Symbol()})");
          Visit(comparison.Exprs[i]);
        }
      }

      protected override void VisitDict(DictExpression dict) {
        foreach (var item in dict.Items) {
          Visit(item.Key);
          Visit(item.Value);
        }
      }

      protected override void VisitIdentifier(IdentifierExpression identifier) {
        _builder.Append($" ({identifier.Name})");
      }

      protected override void VisitList(ListExpression list) {
        foreach (Expression expr in list.Exprs) {
          Visit(expr);
        }
      }

      protected override void VisitNilConstant(NilConstantExpression nilConstant) { }

      protected override void VisitNumberConstant(NumberConstantExpression numberConstant) {
        _builder.Append($" ({numberConstant.Value})");
      }

      protected override void VisitSlice(SliceExpression slice) {
        _builder.Append($" ({(slice.Start is null ? "" : "start")}:");
        _builder.Append($"{(slice.Stop is null ? "" : "stop")}:");
        _builder.Append($"{(slice.Step is null ? "" : "step")})");
        if (!(slice.Start is null)) {
          Visit(slice.Start);
        }
        if (!(slice.Stop is null)) {
          Visit(slice.Stop);
        }
        if (!(slice.Step is null)) {
          Visit(slice.Step);
        }
      }

      protected override void VisitStringConstant(StringConstantExpression stringConstant) {
        _builder.Append($" ({stringConstant.Value})");
      }

      protected override void VisitSubscript(SubscriptExpression subscript) {
        Visit(subscript.Container);
        Visit(subscript.Key);
      }

      protected override void VisitTuple(TupleExpression tuple) {
        foreach (Expression expr in tuple.Exprs) {
          Visit(expr);
        }
      }

      protected override void VisitUnary(UnaryExpression unary) {
        _builder.Append($" ({unary.Op.Symbol()})");
        Visit(unary.Expr);
      }
    }

    private class StatementDumper : StatementWalker {
      private readonly StringBuilder _builder;
      private readonly ExpressionDumper _exprDumper;
      private readonly HeaderDumper _headerDumper;

      public StatementDumper(StringBuilder builder, HeaderDumper headerDumper,
                             ExpressionDumper exprDumper) {
        _builder = builder;
        _headerDumper = headerDumper;
        _exprDumper = exprDumper;
      }

      protected override void Enter(Statement statement) {
        _headerDumper.Enter(statement);
      }

      protected override void Exit(Statement statement) {
        _headerDumper.Exit(statement);
      }

      protected override void VisitAssignment(AssignmentStatement assignment) {
        foreach (Expression[] targets in assignment.Targets) {
          foreach (Expression target in targets) {
            _exprDumper.Visit(target);
          }
          _builder.Append(" =");
        }
        foreach (Expression expr in assignment.Values) {
          _exprDumper.Visit(expr);
        }
      }

      protected override void VisitBlock(BlockStatement block) {
        foreach (Statement statement in block.Statements) {
          Visit(statement);
        }
      }

      protected override void VisitBreak(BreakStatement @break) { }

      protected override void VisitContinue(ContinueStatement @continue) { }

      protected override void VisitExpression(ExpressionStatement expr) {
        _exprDumper.Visit(expr.Expr);
      }

      protected override void VisitForIn(ForInStatement forIn) {
        _exprDumper.Visit(forIn.Id);
        _exprDumper.Visit(forIn.Expr);
        Visit(forIn.Body);
      }

      protected override void VisitFuncDef(FuncDefStatement funcDef) {
        _builder.Append($" ({funcDef.Name}");
        if (funcDef.Parameters.Length > 0) {
          _builder.Append($":{string.Join(",", funcDef.Parameters.Select(param => param.Name))}");
        }
        _builder.Append(')');
        Visit(funcDef.Body);
      }

      protected override void VisitIf(IfStatement @if) {
        _exprDumper.Visit(@if.Test);
        Visit(@if.ThenBody);
        if (!(@if.ElseBody is null)) {
          Visit(@if.ElseBody);
        }
      }

      protected override void VisitPass(PassStatement pass) { }

      protected override void VisitReturn(ReturnStatement @return) {
        foreach (Expression value in @return.Exprs) {
          _exprDumper.Visit(value);
        }
      }

      protected override void VisitVTag(VTagStatement vTag) {
        _builder.Append($" ({string.Join<VTagStatement.VTagInfo>(",", vTag.VTagInfos)})");
        foreach (var statement in vTag.Statements) {
          Visit(statement);
        }
      }

      protected override void VisitWhile(WhileStatement @while) {
        _exprDumper.Visit(@while.Test);
        Visit(@while.Body);
      }
    }

    private readonly StringBuilder _builder = new StringBuilder();
    private readonly ExpressionDumper _expressionDumper;
    private readonly StatementDumper _statementDumper;
    private readonly HeaderDumper _headerDumper;

    internal AstDumper() {
      _headerDumper = new HeaderDumper(_builder);
      _expressionDumper = new ExpressionDumper(_builder, _headerDumper);
      _statementDumper = new StatementDumper(_builder, _headerDumper, _expressionDumper);
    }

    internal string Dump(AstNode node) {
      switch (node) {
        case Expression expression:
          _expressionDumper.Visit(expression);
          break;
        case Statement statement:
          _statementDumper.Visit(statement);
          break;
      }
      return _builder.ToString();
    }
  }
}<|MERGE_RESOLUTION|>--- conflicted
+++ resolved
@@ -29,12 +29,7 @@
         BinaryOperator.FloorDivide => "//",
         BinaryOperator.Power => "**",
         BinaryOperator.Modulo => "%",
-<<<<<<< HEAD
         _ => throw new NotImplementedException($"Unsupported binary operator: {op}."),
-=======
-        _ =>
-          throw new NotImplementedException($"Unsupported binary operator: {op}."),
->>>>>>> 1563ae22
       };
     }
 
