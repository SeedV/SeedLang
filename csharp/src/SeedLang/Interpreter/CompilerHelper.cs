--- conflicted
+++ resolved
@@ -99,22 +99,11 @@
     }
 
     internal uint? GetConstantId(Expression expr) {
-<<<<<<< HEAD
-      switch (expr) {
-        case NumberConstantExpression number:
-          return Cache.IdOfConstant(number.Value);
-        case StringConstantExpression str:
-          return Cache.IdOfConstant(str.Value);
-        default:
-          return null;
-      }
-=======
       return expr switch {
-        NumberConstantExpression number => ConstantCache.IdOfConstant(number.Value),
-        StringConstantExpression str => ConstantCache.IdOfConstant(str.Value),
+        NumberConstantExpression number => Cache.IdOfConstant(number.Value),
+        StringConstantExpression str => Cache.IdOfConstant(str.Value),
         _ => null,
       };
->>>>>>> 1563ae22
     }
 
     internal void PatchJumpsToPos(List<int> jumps, int pos) {
