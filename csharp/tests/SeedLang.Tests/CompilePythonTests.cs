--- conflicted
+++ resolved
@@ -13,12 +13,9 @@
 // limitations under the License.
 
 using System;
-<<<<<<< HEAD
-using SeedLang.Runtime;
-=======
 using FluentAssertions;
 using SeedLang.Common;
->>>>>>> 6e4549c6
+using SeedLang.Runtime;
 using Xunit;
 
 namespace SeedLang.Tests {
